# Changelog

All notable, unreleased changes to this project will be documented in this file. For the released changes, please visit the [Releases](https://github.com/mirumee/saleor/releases) page.

## [Unreleased]

- Dropped Python 3.5 support - #4028 by @korycins
- Refactor error handling in mutations #3891 by @maarcingebala @akjanik
- Use only_fields instead of exclude_fields in gql api - #3940 by @michaljelonek
- Add mutation for bulk delete order lines - #3935 by @akjanik
- Fix dashboard 1.0 missing logo and missing back arrow on collections - #3958 by @NyanKiyoshi
- Add mutations for publishing and unpublishing multiple pages - #3954 by @akjanik
- Prefetch collections when getting sales of a bunch of products - #3961 by @NyanKiyoshi
- Move dialog windows to querystring rather than router paths - #3953 by @dominik-zeglen
- Add mutation for bulk cancel orders - #3967 by @akjanik
- Hide errors in TokenVerify mutation - #3981 by @fowczarek
- Use newest GraphQL Playground - #3971 by @salwator
- Fix country area choices - #4008 by @fowczarek
- Cleanup and maintenance of the GraphQL API code - #3942 by @NyanKiyoshi
- Removed the dead `children` field from the `Menu` type - #3973 by @NyanKiyoshi
- Add mutations for bulk publishing and unpublishing products - #3969 by akjanik
- Add mutation for bulk publishing and unpublishing collections - #3970 by @akjanik
- Unittests use none as media root - #3975 by @korycins
- Rename Cart to Checkout - #3963 by @michaljelonek
- Implement menus items reordering into the GraphQL API - #3958 by @NyanKiyoshi
- Simplify permission management in API through the meta classes - #3980 by @NyanKiyoshi
- Add settings to enable Django Debug Toolbar - #3983 by @koradon
- Implement variant availability, introducing discounts in variants - #3948 by @NyanKiyoshi
- Add bulk actions - #3955 by @dominik-zeglen
- Update file field styles with materializecss template filter - #3998 by @zodiacfireworks
- Add filtering interface for graphQL API - #3952 by @korycins
- Restrict single payment resolving - #4009 @NyanKiyoshi
- Add mandatory fields errors in new product form - #4024 by @benekex2
- Add navigation drawer support - #3839 by @benekex2
- Set up explicit __hash__ function - #3979 by @akjanik
- Update node-sass to latest version to fix node-js 12 compatibility - #4033 @NyanKiyoshi
- Ensure adding to quantities in checkout is respecting the limits set both in storefront 1.0 and in the API - #4005 by @NyanKiyoshi
- Fix price_range_as_dict function - #3999 by @zodiacfireworks
- Remove unused decorator - #4036 by @maarcingebala
- Overall improvement of the GraphQL performances, especially on single nodes - #3968 @NyanKiyoshi
- Remove unnecessary dedents from GraphQL schema so new Playground can work - #4045 by @salwator
<<<<<<< HEAD
- Fix crash on dashboard 1.0 when updating an order address's phone number - #4061 by @NyanKiyoshi
=======
- Add user avatar management - #4030 by @benekex2
- Use dataclasses as a structure for payment's gateways - #4028 by @korycins
- Fix the product listing not showing in the voucher when there were products selected - #4062 by @NyanKiyoshi
>>>>>>> 30746632


## 2.5.0

### API

- Add query to fetch draft orders - #3809 by @michaljelonek
- Add bulk delete mutations - #3838 by @michaljelonek
- Add `languageCode` enum to API - #3819 by @michaljelonek, #3854 by @jxltom
- Duplicate address instances in checkout mutations - #3866 by @pawelzar
- Restrict access to `orders` query for unauthorized users - #3861 by @pawelzar
- Support setting address as default in address mutations - #3787 by @jxltom
- Fix phone number validation in GraphQL when country prefix not given - #3905 by @patrys
- Report pretty stack traces in DEBUG mode - #3918 by @patrys

### Core

- Drop support for Django 2.1 and Django 1.11 (previous LTS) - #3929 by @patrys
- Fulfillment of digital products - #3868 by @korycins
- Introduce avatars for staff accounts - #3878 by @pawelzar
- Refactor the account avatars path from a relative to absolute - #3938 by @NyanKiyoshi

### Dashboard 2.0

- Add translations section - #3884 by @dominik-zeglen
- Add light/dark theme - #3856 by @dominik-zeglen
- Add customer's address book view - #3826 by @dominik-zeglen
- Add "Add variant" button on the variant details page = #3914 by @dominik-zeglen
- Add back arrows in "Configure" subsections - #3917 by @dominik-zeglen
- Display avatars in staff views - #3922 by @dominik-zeglen
- Prevent user from changing his own status and permissions - #3922 by @dominik-zeglen
- Fix crashing product create view - #3837, #3910 by @dominik-zeglen
- Fix layout in staff members details page - #3857 by @dominik-zeglen
- Fix unfocusing rich text editor - #3902 by @dominik-zeglen
- Improve accessibility - #3856 by @dominik-zeglen

### Other notable changes

- Improve user and staff management in dashboard 1.0 - #3781 by @jxltom
- Fix default product tax rate in Dashboard 1.0 - #3880 by @pawelzar
- Fix logo in docs - #3928 by @michaljelonek
- Fix name of logo file - #3867 by @jxltom
- Fix variants for juices in example data - #3926 by @michaljelonek
- Fix alignment of the cart dropdown on new bootstrap version - #3937 by @NyanKiyoshi
- Refactor the account avatars path from a relative to absolute - #3938 by @NyanKiyoshi
- New translations:
  - Armenian
  - Portuguese
  - Swahili
  - Thai

## 2.4.0

### API

- Add model translations support in GraphQL API - #3789 by @michaljelonek
- Add mutations to manage addresses for authenticated customers - #3772 by @Kwaidan00, @maarcingebala
- Add mutation to apply vouchers in checkout - #3739 by @Kwaidan00
- Add thumbnail field to `OrderLine` type - #3737 by @michaljelonek
- Add a query to fetch order by token - #3740 by @michaljelonek
- Add city choices and city area type to address validator API - #3788 by @jxltom
- Fix access to unpublished objects in API - #3724 by @Kwaidan00
- Fix bug where errors are not returned when creating fulfillment with a non-existent order line - #3777 by @jxltom
- Fix `productCreate` mutation when no product type was provided - #3804 by @michaljelonek
- Enable database search in products query - #3736 by @michaljelonek
- Use authenticated user's email as default email in creating checkout - #3726 by @jxltom
- Generate voucher code if it wasn't provided in mutation - #3717 by @Kwaidan00
- Improve limitation of vouchers by country - #3707 by @michaljelonek
- Only include canceled fulfillments for staff in fulfillment API - #3778 by @jxltom
- Support setting address as when creating customer address #3782 by @jxltom
- Fix generating slug from title - #3816 by @maarcingebala
- Add `variant` field to `OrderLine` type - #3820 by @maarcingebala

### Core

- Add JSON fields to store rich-text content - #3756 by @michaljelonek
- Add function to recalculate total order weight - #3755 by @Kwaidan00, @maarcingebala
- Unify cart creation logic in API and Django views - #3761, #3790 by @maarcingebala
- Unify payment creation logic in API and Django views - #3715 by @maarcingebala
- Support partially charged and refunded payments - #3735 by @jxltom
- Support partial fulfillment of ordered items - #3754 by @jxltom
- Fix applying discounts when a sale has no end date - #3595 by @cprinos

### Dashboard 2.0

- Add "Discounts" section - #3654 by @dominik-zeglen
- Add "Pages" section; introduce Draftail WYSIWYG editor - #3751 by @dominik-zeglen
- Add "Shipping Methods" section - #3770 by @dominik-zeglen
- Add support for date and datetime components - #3708 by @dominik-zeglen
- Restyle app layout - #3811 by @dominik-zeglen

### Other notable changes

- Unify model field names related to models' public access - `publication_date` and `is_published` - #3706 by @michaljelonek
- Improve filter orders by payment status - #3749 @jxltom
- Refactor translations in emails - #3701 by @Kwaidan00
- Use exact image versions in docker-compose - #3742 by @ashishnitinpatil
- Sort order payment and history in descending order - #3747 by @jxltom
- Disable style-loader in dev mode - #3720 by @jxltom
- Add ordering to shipping method - #3806 by @michaljelonek
- Add missing type definition for dashboard 2.0 - #3776 by @jxltom
- Add header and footer for checkout success pages #3752 by @jxltom
- Add instructions for using local assets in Docker - #3723 by @michaljelonek
- Update S3 deployment documentation to include CORS configuration note - #3743 by @NyanKiyoshi
- Fix missing migrations for is_published field of product and page model - #3757 by @jxltom
- Fix problem with l10n in Braintree payment gateway template - #3691 by @Kwaidan00
- Fix bug where payment is not filtered from active ones when creating payment - #3732 by @jxltom
- Fix incorrect cart badge location - #3786 by @jxltom
- Fix storefront styles after bootstrap is updated to 4.3.1 - #3753 by @jxltom
- Fix logo size in different browser and devices with different sizes - #3722 by @jxltom
- Rename dumpdata file `db.json` to `populatedb_data.json` - #3810 by @maarcingebala
- Prefetch collections for product availability - #3813 by @michaljelonek
- Bump django-graphql-jwt - #3814 by @michaljelonek
- Fix generating slug from title - #3816 by @maarcingebala
- New translations:
  - Estonian
  - Indonesian

## 2.3.1

- Fix access to private variant fields in API - #3773 by maarcingebala
- Limit access of quantity and allocated quantity to staff in GraphQL API #3780 by @jxltom

## 2.3.0

### API

- Return user's last checkout in the `User` type - #3578 by @fowczarek
- Automatically assign checkout to the logged in user - #3587 by @fowczarek
- Expose `chargeTaxesOnShipping` field in the `Shop` type - #3603 by @fowczarek
- Expose list of enabled payment gateways - #3639 by @fowczarek
- Validate uploaded files in a unified way - #3633 by @fowczarek
- Add mutation to trigger fetching tax rates - #3622 by @fowczarek
- Use USERNAME_FIELD instead of hard-code email field when resolving user - #3577 by @jxltom
- Require variant and quantity fields in `CheckoutLineInput` type - #3592 by @jxltom
- Preserve order of nodes in `get_nodes_or_error` function - #3632 by @jxltom
- Add list mutations for `Voucher` and `Sale` models - #3669 by @michaljelonek
- Use proper type for countries in `Voucher` type - #3664 by @michaljelonek
- Require email in when creating checkout in API - #3667 by @michaljelonek
- Unify returning errors in the `tokenCreate` mutation - #3666 by @michaljelonek
- Use `Date` field in Sale/Voucher inputs - #3672 by @michaljelonek
- Refactor checkout mutations - #3610 by @fowczarek
- Refactor `clean_instance`, so it does not returns errors anymore - #3597 by @akjanik
- Handle GraphqQL syntax errors - #3576 by @jxltom

### Core

- Refactor payments architecture - #3519 by @michaljelonek
- Improve Docker and `docker-compose` configuration - #3657 by @michaljelonek
- Allow setting payment status manually for dummy gateway in Storefront 1.0 - #3648 by @jxltom
- Infer default transaction kind from operation type - #3646 by @jxltom
- Get correct payment status for order without any payments - #3605 by @jxltom
- Add default ordering by `id` for `CartLine` model - #3593 by @jxltom
- Fix "set password" email sent to customer created in the dashboard - #3688 by @Kwaidan00

### Dashboard 2.0

- ️Add taxes section - #3622 by @dominik-zeglen
- Add drag'n'drop image upload - #3611 by @dominik-zeglen
- Unify grid handling - #3520 by @dominik-zeglen
- Add component generator - #3670 by @dominik-zeglen
- Throw Typescript errors while snapshotting - #3611 by @dominik-zeglen
- Simplify mutation's error checking - #3589 by @dominik-zeglen
- Fix order cancelling - #3624 by @dominik-zeglen
- Fix logo placement - #3602 by @dominik-zeglen

### Other notable changes

- Register Celery task for updating exchange rates - #3599 by @jxltom
- Fix handling different attributes with the same slug - #3626 by @jxltom
- Add missing migrations for tax rate choices - #3629 by @jxltom
- Fix `TypeError` on calling `get_client_token` - #3660 by @michaljelonek
- Make shipping required as default when creating product types - #3655 by @jxltom
- Display payment status on customer's account page in Storefront 1.0 - #3637 by @jxltom
- Make order fields sequence in Dashboard 1.0 same as in Dashboard 2.0 - #3606 by @jxltom
- Fix returning products for homepage for the currently viewing user - #3598 by @jxltom
- Allow filtering payments by status in Dashboard 1.0 - #3608 by @jxltom
- Fix typo in the definition of order status - #3649 by @jxltom
- Add margin for order notes section - #3650 by @jxltom
- Fix logo position - #3609, #3616 by @jxltom
- Storefront visual improvements - #3696 by @piotrgrundas
- Fix product list price filter - #3697 by @Kwaidan00
- Redirect to success page after successful payment - #3693 by @Kwaidan00

## 2.2.0

### API

- Use `PermissionEnum` as input parameter type for `permissions` field - #3434 by @maarcingebala
- Add "authorize" and "charge" mutations for payments - #3426 by @jxltom
- Add alt text to product thumbnails and background images of collections and categories - #3429 by @fowczarek
- Fix passing decimal arguments = #3457 by @fowczarek
- Allow sorting products by the update date - #3470 by @jxltom
- Validate and clear the shipping method in draft order mutations - #3472 by @fowczarek
- Change tax rate field to choice field - #3478 by @fowczarek
- Allow filtering attributes by collections - #3508 by @maarcingebala
- Resolve to `None` when empty object ID was passed as mutation argument - #3497 by @maarcingebala
- Change `errors` field type from [Error] to [Error!] - #3489 by @fowczarek
- Support creating default variant for product types that don't use multiple variants - #3505 by @fowczarek
- Validate SKU when creating a default variant - #3555 by @fowczarek
- Extract enums to separate files - #3523 by @maarcingebala

### Core

- Add Stripe payment gateway - #3408 by @jxltom
- Add `first_name` and `last_name` fields to the `User` model - #3101 by @fowczarek
- Improve several payment validations - #3418 by @jxltom
- Optimize payments related database queries - #3455 by @jxltom
- Add publication date to collections - #3369 by @k-brk
- Fix hard-coded site name in order PDFs - #3526 by @NyanKiyoshi
- Update favicons to the new style - #3483 by @dominik-zeglen
- Fix migrations for default currency - #3235 by @bykof
- Remove Elasticsearch from `docker-compose.yml` - #3482 by @maarcingebala
- Resort imports in tests - #3471 by @jxltom
- Fix the no shipping orders payment crash on Stripe - #3550 by @NyanKiyoshi
- Bump backend dependencies - #3557 by @maarcingebala. This PR removes security issue CVE-2019-3498 which was present in Django 2.1.4. Saleor however wasn't vulnerable to this issue as it doesn't use the affected `django.views.defaults.page_not_found()` view.
- Generate random data using the default currency - #3512 by @stephenmoloney
- New translations:
  - Catalan
  - Serbian

### Dashboard 2.0

- Restyle product selection dialogs - #3499 by @dominik-zeglen, @maarcingebala
- Fix minor visual bugs in Dashboard 2.0 - #3433 by @dominik-zeglen
- Display warning if order draft has missing data - #3431 by @dominik-zeglen
- Add description field to collections - #3435 by @dominik-zeglen
- Add query batching - #3443 by @dominik-zeglen
- Use autocomplete fields in country selection - #3443 by @dominik-zeglen
- Add alt text to categories and collections - #3461 by @dominik-zeglen
- Use first and last name of a customer or staff member in UI - #3247 by @Bonifacy1, @dominik-zeglen
- Show error page if an object was not found - #3463 by @dominik-zeglen
- Fix simple product's inventory data saving bug - #3474 by @dominik-zeglen
- Replace `thumbnailUrl` with `thumbnail { url }` - #3484 by @dominik-zeglen
- Change "Feature on Homepage" switch behavior - #3481 by @dominik-zeglen
- Expand payment section in order view - #3502 by @dominik-zeglen
- Change TypeScript loader to speed up the build process - #3545 by @patrys

### Bugfixes

- Do not show `Pay For Order` if order is partly paid since partial payment is not supported - #3398 by @jxltom
- Fix attribute filters in the products category view - #3535 by @fowczarek
- Fix storybook dependencies conflict - #3544 by @dominik-zeglen

## 2.1.0

### API

- Change selected connection fields to lists - #3307 by @fowczarek
- Require pagination in connections - #3352 by @maarcingebala
- Replace Graphene view with a custom one - #3263 by @patrys
- Change `sortBy` parameter to use enum type - #3345 by @fowczarek
- Add `me` query to fetch data of a logged-in user - #3202, #3316 by @fowczarek
- Add `canFinalize` field to the Order type - #3356 by @fowczarek
- Extract resolvers and mutations to separate files - #3248 by @fowczarek
- Add VAT tax rates field to country - #3392 by @michaljelonek
- Allow creating orders without users - #3396 by @fowczarek

### Core

- Add Razorpay payment gatway - #3205 by @NyanKiyoshi
- Use standard tax rate as a default tax rate value - #3340 by @fowczarek
- Add description field to the Collection model - #3275 by @fowczarek
- Enforce the POST method on VAT rates fetching - #3337 by @NyanKiyoshi
- Generate thumbnails for category/collection background images - #3270 by @NyanKiyoshi
- Add warm-up support in product image creation mutation - #3276 by @NyanKiyoshi
- Fix error in the `populatedb` script when running it not from the project root - #3272 by @NyanKiyoshi
- Make Webpack rebuilds fast - #3290 by @patrys
- Skip installing Chromium to make deployment faster - #3227 by @jxltom
- Add default test runner - #3258 by @jxltom
- Add Transifex client to Pipfile - #3321 by @jxltom
- Remove additional pytest arguments in tox - #3338 by @jxltom
- Remove test warnings - #3339 by @jxltom
- Remove runtime warning when product has discount - #3310 by @jxltom
- Remove `django-graphene-jwt` warnings - #3228 by @jxltom
- Disable deprecated warnings - #3229 by @jxltom
- Add `AWS_S3_ENDPOINT_URL` setting to support DigitalOcean spaces. - #3281 by @hairychris
- Add `.gitattributes` file to hide diffs for generated files on Github - #3055 by @NyanKiyoshi
- Add database sequence reset to `populatedb` - #3406 by @michaljelonek
- Get authorized amount from succeeded auth transactions - #3417 by @jxltom
- Resort imports by `isort` - #3412 by @jxltom

### Dashboard 2.0

- Add confirmation modal when leaving view with unsaved changes - #3375 by @dominik-zeglen
- Add dialog loading and error states - #3359 by @dominik-zeglen
- Split paths and urls - #3350 by @dominik-zeglen
- Derive state from props in forms - #3360 by @dominik-zeglen
- Apply debounce to autocomplete fields - #3351 by @dominik-zeglen
- Use Apollo signatures - #3353 by @dominik-zeglen
- Add order note field in the order details view - #3346 by @dominik-zeglen
- Add app-wide progress bar - #3312 by @dominik-zeglen
- Ensure that all queries are built on top of TypedQuery - #3309 by @dominik-zeglen
- Close modal windows automatically - #3296 by @dominik-zeglen
- Move URLs to separate files - #3295 by @dominik-zeglen
- Add basic filters for products and orders list - #3237 by @Bonifacy1
- Fetch default currency from API - #3280 by @dominik-zeglen
- Add `displayName` property to components - #3238 by @Bonifacy1
- Add window titles - #3279 by @dominik-zeglen
- Add paginator component - #3265 by @dominik-zeglen
- Update Material UI to 3.6 - #3387 by @patrys
- Upgrade React, Apollo, Webpack and Babel - #3393 by @patrys
- Add pagination for required connections - #3411 by @dominik-zeglen

### Bugfixes

- Fix language codes - #3311 by @jxltom
- Fix resolving empty attributes list - #3293 by @maarcingebala
- Fix range filters not being applied - #3385 by @michaljelonek
- Remove timeout for updating image height - #3344 by @jxltom
- Return error if checkout was not found - #3289 by @maarcingebala
- Solve an auto-resize conflict between Materialize and medium-editor - #3367 by @adonig
- Fix calls to `ngettext_lazy` - #3380 by @patrys
- Filter preauthorized order from succeeded transactions - #3399 by @jxltom
- Fix incorrect country code in fixtures - #3349 by @bingimar
- Fix updating background image of a collection - #3362 by @fowczarek & @dominik-zeglen

### Docs

- Document settings related to generating thumbnails on demand - #3329 by @NyanKiyoshi
- Improve documentation for Heroku deployment - #3170 by @raybesiga
- Update documentation on Docker deployment - #3326 by @jxltom
- Document payment gateway configuration - #3376 by @NyanKiyoshi

## 2.0.0

### API

- Add mutation to delete a customer; add `isActive` field in `customerUpdate` mutation - #3177 by @maarcingebala
- Add mutations to manage authorization keys - #3082 by @maarcingebala
- Add queries for dashboard homepage - #3146 by @maarcingebala
- Allows user to unset homepage collection - #3140 by @oldPadavan
- Use enums as permission codes - #3095 by @the-bionic
- Return absolute image URLs - #3182 by @maarcingebala
- Add `backgroundImage` field to `CategoryInput` - #3153 by @oldPadavan
- Add `dateJoined` and `lastLogin` fields in `User` type - #3169 by @maarcingebala
- Separate `parent` input field from `CategoryInput` - #3150 by @akjanik
- Remove duplicated field in Order type - #3180 by @maarcingebala
- Handle empty `backgroundImage` field in API - #3159 by @maarcingebala
- Generate name-based slug in collection mutations - #3145 by @akjanik
- Remove products field from `collectionUpdate` mutation - #3141 by @oldPadavan
- Change `items` field in `Menu` type from connection to list - #3032 by @oldPadavan
- Make `Meta.description` required in `BaseMutation` - #3034 by @oldPadavan
- Apply `textwrap.dedent` to GraphQL descriptions - #3167 by @fowczarek

### Dashboard 2.0

- Add collection management - #3135 by @dominik-zeglen
- Add customer management - #3176 by @dominik-zeglen
- Add homepage view - #3155, #3178 by @Bonifacy1 and @dominik-zeglen
- Add product type management - #3052 by @dominik-zeglen
- Add site settings management - #3071 by @dominik-zeglen
- Escape node IDs in URLs - #3115 by @dominik-zeglen
- Restyle categories section - #3072 by @Bonifacy1

### Other

- Change relation between `ProductType` and `Attribute` models - #3097 by @maarcingebala
- Remove `quantity-allocated` generation in `populatedb` script - #3084 by @MartinSeibert
- Handle `Money` serialization - #3131 by @Pacu2
- Do not collect unnecessary static files - #3050 by @jxltom
- Remove host mounted volume in `docker-compose` - #3091 by @tiangolo
- Remove custom services names in `docker-compose` - #3092 by @tiangolo
- Replace COUNTRIES with countries.countries - #3079 by @neeraj1909
- Installing dev packages in docker since tests are needed - #3078 by @jxltom
- Remove comparing string in address-form-panel template - #3074 by @tomcio1205
- Move updating variant names to a Celery task - #3189 by @fowczarek

### Bugfixes

- Fix typo in `clean_input` method - #3100 by @the-bionic
- Fix typo in `ShippingMethod` model - #3099 by @the-bionic
- Remove duplicated variable declaration - #3094 by @the-bionic

### Docs

- Add createdb note to getting started for Windows - #3106 by @ajostergaard
- Update docs on pipenv - #3045 by @jxltom<|MERGE_RESOLUTION|>--- conflicted
+++ resolved
@@ -39,13 +39,10 @@
 - Remove unused decorator - #4036 by @maarcingebala
 - Overall improvement of the GraphQL performances, especially on single nodes - #3968 @NyanKiyoshi
 - Remove unnecessary dedents from GraphQL schema so new Playground can work - #4045 by @salwator
-<<<<<<< HEAD
-- Fix crash on dashboard 1.0 when updating an order address's phone number - #4061 by @NyanKiyoshi
-=======
 - Add user avatar management - #4030 by @benekex2
 - Use dataclasses as a structure for payment's gateways - #4028 by @korycins
 - Fix the product listing not showing in the voucher when there were products selected - #4062 by @NyanKiyoshi
->>>>>>> 30746632
+- Fix crash in Dashboard 1.0 when updating an order address's phone number - #4061 by @NyanKiyoshi
 
 
 ## 2.5.0
