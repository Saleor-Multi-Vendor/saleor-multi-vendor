--- conflicted
+++ resolved
@@ -32,8 +32,5 @@
 - Validate files uploaded in API in a unified way - #3633 by @fowczarek
 - Add ShopFetchTaxRates mutation - #3622 by @fowczarek
 - Add taxes section - #3622 by @dominik-zeglen
-<<<<<<< HEAD
-- Display payment status in account order list page and account order detail page - #3637 by @jxltom
-=======
 - Expose in API list of supported payment gateways - #3639 by @fowczarek
->>>>>>> 7c1ecf58
+- Display payment status in account order list page and account order detail page - #3637 by @jxltom