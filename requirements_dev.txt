adyen==4.0.0
<<<<<<< HEAD
amqp==5.0.3; python_version >= "3.6"
=======
amqp==5.0.5; python_version >= "3.6"
>>>>>>> 8a33bfb2
aniso8601==7.0.0
apipkg==1.5; python_version >= "2.7" and python_full_version < "3.0.0" or python_full_version >= "3.5.0"
appdirs==1.4.4; python_version >= "3.6" and python_full_version >= "3.6.1"
asgiref==3.3.1; python_version >= "3.6"
astroid==2.4.2; python_version >= "3.5"
atomicwrites==1.4.0; python_version >= "3.6" and python_full_version < "3.0.0" and sys_platform == "win32" and (python_version >= "3.6" and python_full_version < "3.0.0" or python_full_version >= "3.5.0" and python_version >= "3.6") or sys_platform == "win32" and python_version >= "3.6" and python_full_version >= "3.4.0" and (python_version >= "3.6" and python_full_version < "3.0.0" or python_full_version >= "3.5.0" and python_version >= "3.6")
attrs==20.3.0; python_version >= "3.6" and python_full_version < "3.0.0" or python_full_version >= "3.5.0" and python_version >= "3.6"
authorizenet==1.1.3
babel==2.9.0; (python_version >= "2.7" and python_full_version < "3.0.0") or (python_full_version >= "3.4.0")
beautifulsoup4==4.7.1
beautifultable==0.7.0
billiard==3.6.3.0; python_version >= "3.6"
black==20.8b1; python_version >= "3.6"
<<<<<<< HEAD
boto3==1.16.57
botocore==1.19.57
braintree==4.5.0
cachetools==4.2.0; python_version >= "3.5" and python_version < "4.0" and (python_version >= "3.5" and python_full_version < "3.0.0" or python_version >= "3.5" and python_full_version >= "3.6.0")
=======
boto3==1.17.4; (python_version >= "2.7" and python_full_version < "3.0.0") or (python_full_version >= "3.6.0")
botocore==1.20.4; python_version >= "2.7" and python_full_version < "3.0.0" or python_full_version >= "3.6.0"
braintree==4.6.0
cachetools==4.2.1; python_version >= "3.5" and python_version < "4.0" and (python_version >= "3.5" and python_full_version < "3.0.0" or python_version >= "3.5" and python_full_version >= "3.6.0")
>>>>>>> 8a33bfb2
cairocffi==1.2.0; python_version >= "3.6"
cairosvg==2.5.1; python_version >= "3.6"
celery==5.0.5; python_version >= "3.6"
certifi==2020.12.5; python_version >= "2.7" and python_full_version < "3.0.0" or python_full_version >= "3.5.0"
cffi==1.14.4; python_version >= "3.6" and python_full_version < "3.0.0" or python_version >= "3.6" and python_full_version >= "3.6.0"
cfgv==3.2.0; python_full_version >= "3.6.1"
chardet==4.0.0; python_version >= "2.7" and python_full_version < "3.0.0" or python_full_version >= "3.5.0"
click-didyoumean==0.0.3; python_version >= "3.6"
click-plugins==1.1.1; python_version >= "3.6"
click-repl==0.1.6; python_version >= "3.6"
click==7.1.2; python_version >= "3.6" and python_full_version < "3.0.0" or python_full_version >= "3.5.0" and python_version >= "3.6"
codecov==2.1.11; (python_version >= "2.7" and python_full_version < "3.0.0") or (python_full_version >= "3.4.0")
colorama==0.4.4; python_version >= "3.6" and python_full_version < "3.0.0" and sys_platform == "win32" and platform_system == "Windows" and (python_version >= "3.6" and python_full_version < "3.0.0" or python_full_version >= "3.5.0" and python_version >= "3.6") or sys_platform == "win32" and python_full_version >= "3.5.0" and python_version >= "3.6" and platform_system == "Windows" and (python_version >= "3.6" and python_full_version < "3.0.0" or python_full_version >= "3.5.0" and python_version >= "3.6")
coverage==5.4; (python_version >= "2.7" and python_full_version < "3.0.0") or (python_full_version >= "3.5.0" and python_version < "4")
cssselect2==0.4.1; python_version >= "3.6"
defusedxml==0.6.0; python_version >= "3.6" and python_full_version < "3.0.0" or python_full_version >= "3.5.0" and python_version >= "3.6"
distlib==0.3.1; python_full_version >= "3.6.1"
dj-database-url==0.5.0
dj-email-url==1.0.2
django-appconf==1.0.4
django-cache-url==3.2.2
django-countries==6.1.3
django-debug-toolbar-request-history==0.1.3
django-debug-toolbar==3.2; python_version >= "3.6"
django-extensions==3.1.1; python_version >= "3.6"
django-filter==2.4.0; python_version >= "3.5"
django-graphiql-debug-toolbar==0.1.4
django-js-asset==1.2.2; python_version >= "3.5"
django-measurement==3.2.3
django-mptt==0.11.0; python_version >= "3.5"
django-phonenumber-field==5.0.0; python_version >= "3.5"
django-prices-openexchangerates==1.1.0
django-prices-vatlayer==1.1.0
django-prices==2.2.0
django-redis==4.12.1; python_version >= "3.5"
django-render-block==0.8.1; python_version >= "3.5"
django-storages==1.11.1; python_version >= "3.5"
django-stubs==1.2.0; python_version >= "3.6"
django-templated-email==2.3.0
django-versatileimagefield==2.0
django==3.1.6; python_version >= "3.6"
draftjs-sanitizer==1.0.0
enmerkar==0.7.1
et-xmlfile==1.0.1; python_version >= "3.6"
<<<<<<< HEAD
execnet==1.7.1; python_version >= "2.7" and python_full_version < "3.0.0" or python_full_version >= "3.5.0"
faker==5.6.5; python_version >= "3.6"
=======
execnet==1.8.0; python_version >= "2.7" and python_full_version < "3.0.0" or python_full_version >= "3.5.0"
faker==6.0.0; python_version >= "3.6"
>>>>>>> 8a33bfb2
filelock==3.0.12; python_full_version >= "3.6.1"
flake8==3.8.4; (python_version >= "2.7" and python_full_version < "3.0.0") or (python_full_version >= "3.4.0")
freezegun==0.3.15; (python_version >= "2.7" and python_full_version < "3.0.0") or (python_full_version >= "3.5.0")
gitdb==4.0.5; python_version >= "3.4" and python_full_version < "3.0.0" or python_full_version >= "3.4.0" and python_version < "3.10" and python_version >= "3.4"
gitpython==3.1.12; python_version >= "3.4" and python_full_version < "3.0.0" or python_full_version >= "3.4.0" and python_version < "3.10" and python_version >= "3.4"
google-api-core==1.26.0; python_version >= "3.6" and python_full_version < "3.0.0" or python_full_version >= "3.6.0" and python_version >= "3.6"
google-auth==1.25.0; python_version >= "3.6" and python_full_version < "3.0.0" or python_version >= "3.6" and python_full_version >= "3.6.0"
google-cloud-core==1.6.0; python_version >= "3.5" and python_full_version < "3.0.0" or python_version >= "3.5" and python_full_version >= "3.6.0"
google-cloud-pubsub==2.3.0; python_version >= "3.6"
google-cloud-storage==1.35.1; (python_version >= "2.7" and python_full_version < "3.0.0") or (python_full_version >= "3.6.0")
google-crc32c==1.1.2; python_version >= "3.6" and python_full_version < "3.0.0" or python_version >= "3.6" and python_full_version >= "3.6.0"
google-i18n-address==2.4.0
google-measurement-protocol==1.1.0
google-resumable-media==1.2.0; python_version >= "3.5" and python_full_version < "3.0.0" or python_version >= "3.5" and python_full_version >= "3.6.0"
googleapis-common-protos==1.52.0; python_version >= "3.6" and python_full_version < "3.0.0" or python_full_version >= "3.6.0" and python_version >= "3.6"
graphene-django==2.13.0
graphene-federation==0.1.0
graphene==2.1.8
graphql-core==2.3.2
graphql-relay==2.0.1
grpc-google-iam-v1==0.12.3; python_version >= "3.6"
grpcio==1.35.0; python_version >= "3.6" and python_full_version < "3.0.0" or python_full_version >= "3.6.0" and python_version >= "3.6"
gunicorn==20.0.4; python_version >= "3.4"
h11==0.12.0; python_version >= "3.6"
html-to-draftjs==1.0.1
html2text==2020.1.16; python_version >= "3.5"
html5lib==1.1; python_version >= "3.6" and python_full_version < "3.0.0" or python_full_version >= "3.5.0" and python_version >= "3.6"
httptools==0.1.1; sys_platform != "win32" and sys_platform != "cygwin" and platform_python_implementation != "PyPy"
identify==1.5.13; python_full_version >= "3.6.1"
idna==2.10; python_version >= "3.6" and python_full_version < "3.0.0" or python_full_version >= "3.5.0" and python_version >= "3.6"
iniconfig==1.1.1; python_version >= "3.6" and python_full_version < "3.0.0" or python_full_version >= "3.5.0" and python_version >= "3.6"
isort==5.7.0; python_version >= "3.6" and python_version < "4.0"
jaeger-client==4.4.0
jdcal==1.4.1; python_version >= "3.6"
jinja2==2.11.3; python_version >= "2.7" and python_full_version < "3.0.0" or python_full_version >= "3.5.0"
jmespath==0.10.0; python_version >= "2.7" and python_full_version < "3.0.0" or python_full_version >= "3.6.0"
jsonfield==3.1.0; python_version >= "3.6"
kombu==5.0.2; python_version >= "3.6"
lazy-object-proxy==1.4.3; python_version >= "3.5" and python_full_version < "3.0.0" or python_full_version >= "3.4.0" and python_version >= "3.5"
libcst==0.3.17; python_version >= "3.6"
lxml==4.6.2; python_version >= "2.7" and python_full_version < "3.0.0" or python_full_version >= "3.5.0"
markdown==3.3.3; python_version >= "3.6"
markupsafe==1.1.1; python_version >= "2.7" and python_full_version < "3.0.0" or python_full_version >= "3.5.0"
maxminddb-geolite2==2018.703
maxminddb==2.0.3; python_version >= "3.6"
mccabe==0.6.1; python_version >= "3.5" and python_full_version < "3.0.0" or python_full_version >= "3.4.0" and python_version >= "3.5"
measurement==3.2.0
mpmath==1.1.0; python_version >= "3.6"
multidict==5.1.0; python_version >= "3.6"
mypy-extensions==0.4.3; python_version >= "3.6"
mypy==0.740; python_version >= "3.5"
nodeenv==1.5.0; python_full_version >= "3.6.1"
oauthlib==3.1.0; (python_version >= "2.7" and python_full_version < "3.0.0") or (python_full_version >= "3.4.0")
openpyxl==3.0.6; python_version >= "3.6"
opentracing==2.4.0
packaging==20.9; python_version >= "3.6" and python_full_version < "3.0.0" or python_full_version >= "3.6.0" and python_version >= "3.6"
pathspec==0.8.1; python_version >= "3.6" and python_full_version < "3.0.0" or python_full_version >= "3.5.0" and python_version >= "3.6"
petl==1.7.2; (python_version >= "2.7" and python_full_version < "3.0.0") or (python_full_version >= "3.4.0")
phonenumberslite==8.12.18
pillow==8.1.0; python_version >= "3.6"
pluggy==0.13.1; python_version >= "3.6" and python_full_version < "3.0.0" or python_full_version >= "3.5.0" and python_version >= "3.6"
pre-commit==2.10.1; python_full_version >= "3.6.1"
prices==1.1.0
promise==2.3
prompt-toolkit==3.0.14; python_full_version >= "3.6.1" and python_version >= "3.6"
proto-plus==1.13.0; python_version >= "3.6"
protobuf==3.14.0; python_version >= "3.6" and python_full_version < "3.0.0" or python_full_version >= "3.6.0" and python_version >= "3.6"
psycopg2-binary==2.8.6; (python_version >= "2.7" and python_full_version < "3.0.0") or (python_full_version >= "3.4.0")
purl==1.5
py==1.10.0; python_version >= "3.6" and python_full_version < "3.0.0" or python_full_version >= "3.5.0" and python_version >= "3.6"
pyasn1-modules==0.2.8; python_version >= "3.5" and python_full_version < "3.0.0" or python_version >= "3.5" and python_full_version >= "3.6.0"
pyasn1==0.4.8; python_version >= "3.5" and python_full_version < "3.0.0" and python_version < "4" and (python_version >= "3.6" and python_full_version < "3.0.0" or python_version >= "3.6" and python_full_version >= "3.6.0") or python_version >= "3.5" and python_full_version >= "3.6.0" and python_version < "4" and (python_version >= "3.6" and python_full_version < "3.0.0" or python_version >= "3.6" and python_full_version >= "3.6.0")
pybars3==0.9.7
pycodestyle==2.6.0; (python_version >= "2.7" and python_full_version < "3.0.0") or (python_full_version >= "3.4.0")
pycparser==2.20; python_version >= "3.6" and python_full_version < "3.0.0" or python_full_version >= "3.4.0" and python_version >= "3.6"
pydocstyle==5.1.1; python_version >= "3.5"
pyflakes==2.2.0; python_version >= "2.7" and python_full_version < "3.0.0" or python_full_version >= "3.4.0"
pyjwt==2.0.1; python_version >= "3.6"
pylint-celery==0.3
pylint-django==2.4.2
pylint-plugin-utils==0.6
pylint==2.6.0; python_version >= "3.5"
pymeta3==0.5.1
pyparsing==2.4.7; python_version >= "3.6" and python_full_version < "3.0.0" or python_full_version >= "3.4.0" and python_version >= "3.6"
pyphen==0.10.0; python_version >= "3.6"
pytest-celery==0.0.0a1
pytest-cov==2.11.1; (python_version >= "2.7" and python_full_version < "3.0.0") or (python_full_version >= "3.5.0")
pytest-django-queries==1.1.0
pytest-django==4.1.0; python_version >= "3.5"
pytest-forked==1.3.0; python_version >= "2.7" and python_full_version < "3.0.0" or python_full_version >= "3.5.0"
pytest-mock==3.5.1; python_version >= "3.5"
pytest-vcr==1.0.2
pytest-xdist==1.34.0; (python_version >= "2.7" and python_full_version < "3.0.0") or (python_full_version >= "3.5.0")
pytest==6.2.2; python_version >= "3.6"
python-dateutil==2.8.1; python_version >= "3.6" and python_full_version < "3.0.0" or python_full_version >= "3.6.0" and python_version >= "3.6"
python-dotenv==0.15.0
python-json-logger==2.0.1; python_version >= "3.4"
python-magic-bin==0.4.14; sys_platform == "win32"
python-magic==0.4.20; python_version >= "2.7" and python_full_version < "3.0.0" or python_full_version >= "3.5.0"
python-slugify==4.0.1; python_version >= "2.7" and python_full_version < "3.0.0" or python_full_version >= "3.5.0" and python_version < "3.10"
pytimeparse==1.1.8
pytz==2021.1; python_version >= "3.6" and python_full_version < "3.0.0" or python_full_version >= "3.6.0" and python_version >= "3.6"
pywatchman==1.4.1
pyxb==1.2.5
<<<<<<< HEAD
pyyaml==5.4; python_full_version >= "3.6.1" and (python_version >= "3.6" and python_full_version < "3.0.0" or python_full_version >= "3.6.0" and python_version >= "3.6") and (python_version >= "3.5" and python_full_version < "3.0.0" or python_full_version >= "3.6.0" and python_version >= "3.5")
=======
pyyaml==5.4.1; python_full_version >= "3.6.1" and (python_version >= "3.6" and python_full_version < "3.0.0" or python_full_version >= "3.6.0" and python_version >= "3.6") and (python_version >= "3.5" and python_full_version < "3.0.0" or python_full_version >= "3.6.0" and python_version >= "3.5")
>>>>>>> 8a33bfb2
razorpay==1.2.0
redis==3.5.3; python_version >= "3.6" and python_full_version < "3.0.0" or python_version >= "3.6" and python_full_version >= "3.5.0"
regex==2020.11.13; python_version >= "3.6"
requests==2.25.1; (python_version >= "2.7" and python_full_version < "3.0.0") or (python_full_version >= "3.5.0")
rsa==4.7; python_version >= "3.5" and python_version < "4" and (python_version >= "3.6" and python_full_version < "3.0.0" or python_version >= "3.6" and python_full_version >= "3.6.0")
rx==1.6.1
s3transfer==0.3.4; python_version >= "2.7" and python_full_version < "3.0.0" or python_full_version >= "3.6.0"
sentry-sdk==0.19.5
singledispatch==3.4.0.3
six==1.15.0; python_full_version >= "3.6.1" and python_version < "3.10" and python_version >= "3.6" and (python_version >= "3.5" and python_full_version < "3.0.0" or python_full_version >= "3.3.0" and python_version >= "3.5") and (python_version >= "2.7" and python_full_version < "3.0.0" or python_full_version >= "3.3.0") and (python_version >= "3.6" and python_full_version < "3.0.0" or python_full_version >= "3.6.0" and python_version >= "3.6")
smmap==3.0.5; python_version >= "3.4" and python_full_version < "3.0.0" or python_full_version >= "3.4.0" and python_version < "3.10" and python_version >= "3.4"
snowballstemmer==2.1.0; python_version >= "3.5"
soupsieve==2.1; python_version >= "3.5"
sqlparse==0.4.1; python_version >= "3.6"
stripe==2.55.2; (python_version >= "2.7" and python_full_version < "3.0.0") or (python_full_version >= "3.4.0")
sympy==1.7.1; python_version >= "3.6"
text-unidecode==1.3
threadloop==1.0.2
thrift==0.13.0
tinycss2==1.1.0; python_version >= "3.6"
toml==0.10.2; python_full_version >= "3.6.1" and python_version >= "3.6" and (python_version >= "3.5" and python_full_version < "3.0.0" or python_full_version >= "3.3.0" and python_version >= "3.5") and (python_version >= "3.6" and python_full_version < "3.0.0" or python_full_version >= "3.3.0" and python_version >= "3.6") and (python_version >= "2.7" and python_full_version < "3.0.0" or python_full_version >= "3.5.0") and (python_version >= "3.6" and python_full_version < "3.0.0" or python_full_version >= "3.5.0" and python_version >= "3.6")
tornado==6.1; python_version >= "3.5"
<<<<<<< HEAD
tox==3.21.2; (python_version >= "2.7" and python_full_version < "3.0.0") or (python_full_version >= "3.5.0")
=======
tox==3.21.4; (python_version >= "2.7" and python_full_version < "3.0.0") or (python_full_version >= "3.5.0")
>>>>>>> 8a33bfb2
tqdm==4.56.0; (python_version >= "2.7" and python_full_version < "3.0.0") or (python_full_version >= "3.4.0")
transifex-client==0.14.2; (python_version >= "2.7" and python_full_version < "3.0.0") or (python_full_version >= "3.4.0" and python_version < "3.10")
typed-ast==1.4.2; python_version >= "3.6"
typing-extensions==3.7.4.3; python_version >= "3.6"
typing-inspect==0.6.0; python_version >= "3.6"
unidecode==1.2.0; python_version >= "2.7" and python_full_version < "3.0.0" or python_full_version >= "3.4.0"
urllib3==1.26.3; python_version >= "2.7" and python_full_version < "3.0.0" or python_full_version >= "3.6.0" and python_version < "3.10"
uvicorn==0.13.3
uvloop==0.14.0; sys_platform != "win32" and sys_platform != "cygwin" and platform_python_implementation != "PyPy"
vcrpy==4.1.1; python_version >= "3.5"
vine==5.0.0; python_version >= "3.6"
<<<<<<< HEAD
virtualenv==20.4.0; python_full_version >= "3.6.1"
=======
virtualenv==20.4.2; python_full_version >= "3.6.1"
>>>>>>> 8a33bfb2
watchgod==0.6; python_version >= "3.5"
wcwidth==0.2.5; python_full_version >= "3.6.1" and python_version >= "3.6"
weasyprint==52.2; python_version >= "3.6"
webencodings==0.5.1; python_version >= "3.6" and python_full_version < "3.0.0" or python_full_version >= "3.5.0" and python_version >= "3.6"
websockets==8.1; python_full_version >= "3.6.1"
wrapt==1.12.1; python_version >= "3.5"
yarl==1.6.3; python_version >= "3.6"<|MERGE_RESOLUTION|>--- conflicted
+++ resolved
@@ -1,9 +1,5 @@
 adyen==4.0.0
-<<<<<<< HEAD
-amqp==5.0.3; python_version >= "3.6"
-=======
 amqp==5.0.5; python_version >= "3.6"
->>>>>>> 8a33bfb2
 aniso8601==7.0.0
 apipkg==1.5; python_version >= "2.7" and python_full_version < "3.0.0" or python_full_version >= "3.5.0"
 appdirs==1.4.4; python_version >= "3.6" and python_full_version >= "3.6.1"
@@ -17,17 +13,10 @@
 beautifultable==0.7.0
 billiard==3.6.3.0; python_version >= "3.6"
 black==20.8b1; python_version >= "3.6"
-<<<<<<< HEAD
-boto3==1.16.57
-botocore==1.19.57
-braintree==4.5.0
-cachetools==4.2.0; python_version >= "3.5" and python_version < "4.0" and (python_version >= "3.5" and python_full_version < "3.0.0" or python_version >= "3.5" and python_full_version >= "3.6.0")
-=======
 boto3==1.17.4; (python_version >= "2.7" and python_full_version < "3.0.0") or (python_full_version >= "3.6.0")
 botocore==1.20.4; python_version >= "2.7" and python_full_version < "3.0.0" or python_full_version >= "3.6.0"
 braintree==4.6.0
 cachetools==4.2.1; python_version >= "3.5" and python_version < "4.0" and (python_version >= "3.5" and python_full_version < "3.0.0" or python_version >= "3.5" and python_full_version >= "3.6.0")
->>>>>>> 8a33bfb2
 cairocffi==1.2.0; python_version >= "3.6"
 cairosvg==2.5.1; python_version >= "3.6"
 celery==5.0.5; python_version >= "3.6"
@@ -72,18 +61,13 @@
 draftjs-sanitizer==1.0.0
 enmerkar==0.7.1
 et-xmlfile==1.0.1; python_version >= "3.6"
-<<<<<<< HEAD
-execnet==1.7.1; python_version >= "2.7" and python_full_version < "3.0.0" or python_full_version >= "3.5.0"
-faker==5.6.5; python_version >= "3.6"
-=======
 execnet==1.8.0; python_version >= "2.7" and python_full_version < "3.0.0" or python_full_version >= "3.5.0"
 faker==6.0.0; python_version >= "3.6"
->>>>>>> 8a33bfb2
 filelock==3.0.12; python_full_version >= "3.6.1"
 flake8==3.8.4; (python_version >= "2.7" and python_full_version < "3.0.0") or (python_full_version >= "3.4.0")
 freezegun==0.3.15; (python_version >= "2.7" and python_full_version < "3.0.0") or (python_full_version >= "3.5.0")
 gitdb==4.0.5; python_version >= "3.4" and python_full_version < "3.0.0" or python_full_version >= "3.4.0" and python_version < "3.10" and python_version >= "3.4"
-gitpython==3.1.12; python_version >= "3.4" and python_full_version < "3.0.0" or python_full_version >= "3.4.0" and python_version < "3.10" and python_version >= "3.4"
+gitpython==3.1.13; python_version >= "3.4" and python_full_version < "3.0.0" or python_full_version >= "3.4.0" and python_version < "3.10" and python_version >= "3.4"
 google-api-core==1.26.0; python_version >= "3.6" and python_full_version < "3.0.0" or python_full_version >= "3.6.0" and python_version >= "3.6"
 google-auth==1.25.0; python_version >= "3.6" and python_full_version < "3.0.0" or python_version >= "3.6" and python_full_version >= "3.6.0"
 google-cloud-core==1.6.0; python_version >= "3.5" and python_full_version < "3.0.0" or python_version >= "3.5" and python_full_version >= "3.6.0"
@@ -126,7 +110,7 @@
 maxminddb==2.0.3; python_version >= "3.6"
 mccabe==0.6.1; python_version >= "3.5" and python_full_version < "3.0.0" or python_full_version >= "3.4.0" and python_version >= "3.5"
 measurement==3.2.0
-mpmath==1.1.0; python_version >= "3.6"
+mpmath==1.2.1; python_version >= "3.6"
 multidict==5.1.0; python_version >= "3.6"
 mypy-extensions==0.4.3; python_version >= "3.6"
 mypy==0.740; python_version >= "3.5"
@@ -183,11 +167,7 @@
 pytz==2021.1; python_version >= "3.6" and python_full_version < "3.0.0" or python_full_version >= "3.6.0" and python_version >= "3.6"
 pywatchman==1.4.1
 pyxb==1.2.5
-<<<<<<< HEAD
-pyyaml==5.4; python_full_version >= "3.6.1" and (python_version >= "3.6" and python_full_version < "3.0.0" or python_full_version >= "3.6.0" and python_version >= "3.6") and (python_version >= "3.5" and python_full_version < "3.0.0" or python_full_version >= "3.6.0" and python_version >= "3.5")
-=======
 pyyaml==5.4.1; python_full_version >= "3.6.1" and (python_version >= "3.6" and python_full_version < "3.0.0" or python_full_version >= "3.6.0" and python_version >= "3.6") and (python_version >= "3.5" and python_full_version < "3.0.0" or python_full_version >= "3.6.0" and python_version >= "3.5")
->>>>>>> 8a33bfb2
 razorpay==1.2.0
 redis==3.5.3; python_version >= "3.6" and python_full_version < "3.0.0" or python_version >= "3.6" and python_full_version >= "3.5.0"
 regex==2020.11.13; python_version >= "3.6"
@@ -210,11 +190,7 @@
 tinycss2==1.1.0; python_version >= "3.6"
 toml==0.10.2; python_full_version >= "3.6.1" and python_version >= "3.6" and (python_version >= "3.5" and python_full_version < "3.0.0" or python_full_version >= "3.3.0" and python_version >= "3.5") and (python_version >= "3.6" and python_full_version < "3.0.0" or python_full_version >= "3.3.0" and python_version >= "3.6") and (python_version >= "2.7" and python_full_version < "3.0.0" or python_full_version >= "3.5.0") and (python_version >= "3.6" and python_full_version < "3.0.0" or python_full_version >= "3.5.0" and python_version >= "3.6")
 tornado==6.1; python_version >= "3.5"
-<<<<<<< HEAD
-tox==3.21.2; (python_version >= "2.7" and python_full_version < "3.0.0") or (python_full_version >= "3.5.0")
-=======
 tox==3.21.4; (python_version >= "2.7" and python_full_version < "3.0.0") or (python_full_version >= "3.5.0")
->>>>>>> 8a33bfb2
 tqdm==4.56.0; (python_version >= "2.7" and python_full_version < "3.0.0") or (python_full_version >= "3.4.0")
 transifex-client==0.14.2; (python_version >= "2.7" and python_full_version < "3.0.0") or (python_full_version >= "3.4.0" and python_version < "3.10")
 typed-ast==1.4.2; python_version >= "3.6"
@@ -226,11 +202,7 @@
 uvloop==0.14.0; sys_platform != "win32" and sys_platform != "cygwin" and platform_python_implementation != "PyPy"
 vcrpy==4.1.1; python_version >= "3.5"
 vine==5.0.0; python_version >= "3.6"
-<<<<<<< HEAD
-virtualenv==20.4.0; python_full_version >= "3.6.1"
-=======
 virtualenv==20.4.2; python_full_version >= "3.6.1"
->>>>>>> 8a33bfb2
 watchgod==0.6; python_version >= "3.5"
 wcwidth==0.2.5; python_full_version >= "3.6.1" and python_version >= "3.6"
 weasyprint==52.2; python_version >= "3.6"
