--- conflicted
+++ resolved
@@ -518,7 +518,6 @@
         qs = qs.filter(kind=value)
     return qs
 
-<<<<<<< HEAD
 def filter_vendor_ids(qs, _, value):
     _,vendor_ids = resolve_global_ids_to_primary_keys(
         value,vendor_types.Vendor
@@ -527,8 +526,6 @@
     print(vendor_warehouse)
     return qs.filter(variants__stocks__warehouse__pk__in=vendor_warehouse)
 
-=======
->>>>>>> 9f2e4184
 
 def filter_stocks(qs, _, value):
     warehouse_ids = value.get("warehouse_ids")
