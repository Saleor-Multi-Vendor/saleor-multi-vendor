from typing import TYPE_CHECKING, Iterable, List, Optional, Tuple

import graphene
from django.conf import settings
from django.core.exceptions import ObjectDoesNotExist, ValidationError
from django.db import transaction

from ...channel.exceptions import ChannelNotDefined
from ...channel.models import Channel
from ...channel.utils import get_default_channel
from ...checkout import models
from ...checkout.complete_checkout import complete_checkout
from ...checkout.error_codes import CheckoutErrorCode
from ...checkout.fetch import (
    CheckoutLineInfo,
    fetch_checkout_info,
    fetch_checkout_lines,
    update_checkout_info_shipping_method,
)
from ...checkout.utils import (
    add_promo_code_to_checkout,
    add_variant_to_checkout,
    add_variants_to_checkout,
    change_billing_address_in_checkout,
    change_shipping_address_in_checkout,
    get_user_checkout,
    is_shipping_required,
    recalculate_checkout_discount,
    remove_promo_code_from_checkout,
    update_checkout_quantity,
)
from ...core import analytics
from ...core.exceptions import InsufficientStock, PermissionDenied, ProductNotPublished
from ...core.transactions import transaction_with_commit_on_errors
from ...order import models as order_models
from ...product import models as product_models
from ...shipping import models as shipping_models
from ...warehouse.availability import check_stock_quantity_bulk
from ..account.i18n import I18nMixin
from ..account.types import AddressInput
from ..core.mutations import BaseMutation, ModelMutation
from ..core.types.common import CheckoutError
from ..core.utils import from_global_id_strict_type
from ..order.types import Order
from ..product.types import ProductVariant
from ..shipping.types import ShippingMethod
from ..utils import get_user_country_context
from .types import Checkout, CheckoutLine
from .utils import prepare_insufficient_stock_checkout_validation_error

ERROR_DOES_NOT_SHIP = "This checkout doesn't need shipping"


if TYPE_CHECKING:
    from ...checkout.fetch import CheckoutInfo


def clean_shipping_method(
    checkout_info: "CheckoutInfo",
    lines: Iterable[CheckoutLineInfo],
    method: Optional[models.ShippingMethod],
) -> bool:
    """Check if current shipping method is valid."""

    if not method:
        # no shipping method was provided, it is valid
        return True

    if not is_shipping_required(lines):
        raise ValidationError(
            ERROR_DOES_NOT_SHIP, code=CheckoutErrorCode.SHIPPING_NOT_REQUIRED.value
        )

    if not checkout_info.shipping_address:
        raise ValidationError(
            "Cannot choose a shipping method for a checkout without the "
            "shipping address.",
            code=CheckoutErrorCode.SHIPPING_ADDRESS_NOT_SET.value,
        )

    valid_methods = checkout_info.valid_shipping_methods
    return method in valid_methods


def update_checkout_shipping_method_if_invalid(
    checkout_info: "CheckoutInfo", lines: Iterable[CheckoutLineInfo]
):
    checkout = checkout_info.checkout
    # remove shipping method when empty checkout
    if checkout.quantity == 0 or not is_shipping_required(lines):
        checkout.shipping_method = None
        checkout_info.shipping_method = None
        checkout_info.shipping_method_channel_listings = None
        checkout.save(update_fields=["shipping_method", "last_change"])

    is_valid = clean_shipping_method(
        checkout_info=checkout_info,
        lines=lines,
        method=checkout_info.shipping_method,
    )

    if not is_valid:
        cheapest_alternative = checkout_info.valid_shipping_methods
        new_shipping_method = cheapest_alternative[0] if cheapest_alternative else None
        checkout.shipping_method = new_shipping_method
        update_checkout_info_shipping_method(checkout_info, new_shipping_method)
        checkout.save(update_fields=["shipping_method", "last_change"])


def check_lines_quantity(variants, quantities, country):
    """Clean quantities and check if stock is sufficient for each checkout line."""
    for quantity in quantities:
        if quantity < 0:
            raise ValidationError(
                {
                    "quantity": ValidationError(
                        "The quantity should be higher than zero.",
                        code=CheckoutErrorCode.ZERO_QUANTITY,
                    )
                }
            )
        if quantity > settings.MAX_CHECKOUT_LINE_QUANTITY:
            raise ValidationError(
                {
                    "quantity": ValidationError(
                        "Cannot add more than %d times this item."
                        "" % settings.MAX_CHECKOUT_LINE_QUANTITY,
                        code=CheckoutErrorCode.QUANTITY_GREATER_THAN_LIMIT,
                    )
                }
            )
    try:
        check_stock_quantity_bulk(variants, country, quantities)
    except InsufficientStock as e:
        errors = [
            ValidationError(
                f"Could not add items {item.variant}. "
                f"Only {item.available_quantity} remaining in stock.",
                code=e.code,
            )
            for item in e.items
        ]
        raise ValidationError({"quantity": errors})


def validate_variants_available_for_purchase(variants, channel_id):
    not_available_variants = []
    for variant in variants:
        product_channel_listing = variant.product.channel_listings.filter(
            channel_id=channel_id
        ).first()
        if not (
            product_channel_listing
            and product_channel_listing.is_available_for_purchase()
        ):
            not_available_variants.append(variant.pk)

    if not_available_variants:
        variant_ids = [
            graphene.Node.to_global_id("ProductVariant", pk)
            for pk in not_available_variants
        ]
        raise ValidationError(
            {
                "lines": ValidationError(
                    "Cannot add lines for unavailable for purchase variants.",
                    code=CheckoutErrorCode.PRODUCT_UNAVAILABLE_FOR_PURCHASE,
                    params={"variants": variant_ids},
                )
            }
        )


def validate_variants_available_in_channel(variants, channel_id):
    variants_id = {variant.id for variant in variants}
    available_variants = product_models.ProductVariantChannelListing.objects.filter(
        variant__in=variants_id, channel_id=channel_id, price_amount__isnull=False
    ).values_list("variant_id", flat=True)
    not_available_variants = variants_id - set(available_variants)
    if not_available_variants:
        not_available_variants_ids = {
            graphene.Node.to_global_id("ProductVariant", pk)
            for pk in not_available_variants
        }
        raise ValidationError(
            {
                "lines": ValidationError(
                    "Cannot add lines with unavailable variants.",
                    code=CheckoutErrorCode.UNAVAILABLE_VARIANT_IN_CHANNEL,
                    params={"variants": not_available_variants_ids},
                )
            }
        )


class CheckoutLineInput(graphene.InputObjectType):
    quantity = graphene.Int(required=True, description="The number of items purchased.")
    variant_id = graphene.ID(required=True, description="ID of the product variant.")


class CheckoutCreateInput(graphene.InputObjectType):
    channel = graphene.String(
        description="Slug of a channel in which to create a checkout."
    )
    lines = graphene.List(
        CheckoutLineInput,
        description=(
            "A list of checkout lines, each containing information about "
            "an item in the checkout."
        ),
        required=True,
    )
    email = graphene.String(description="The customer's email address.")
    shipping_address = AddressInput(
        description=(
            "The mailing address to where the checkout will be shipped. "
            "Note: the address will be ignored if the checkout "
            "doesn't contain shippable items."
        )
    )
    billing_address = AddressInput(description="Billing address of the customer.")


class CheckoutCreate(ModelMutation, I18nMixin):
    created = graphene.Field(
        graphene.Boolean,
        description=(
            "Whether the checkout was created or the current active one was returned. "
            "Refer to checkoutLinesAdd and checkoutLinesUpdate to merge a cart "
            "with an active checkout."
        ),
    )

    class Arguments:
        input = CheckoutCreateInput(
            required=True, description="Fields required to create checkout."
        )

    class Meta:
        description = "Create a new checkout."
        model = models.Checkout
        return_field_name = "checkout"
        error_type_class = CheckoutError
        error_type_field = "checkout_errors"

    @classmethod
    def clean_checkout_lines(
        cls, lines, country, channel_id
    ) -> Tuple[List[product_models.ProductVariant], List[int]]:
        variant_ids = [line["variant_id"] for line in lines]
        variants = cls.get_nodes_or_error(
            variant_ids,
            "variant_id",
            ProductVariant,
            qs=product_models.ProductVariant.objects.prefetch_related(
                "product__product_type"
            ),
        )

        quantities = [line["quantity"] for line in lines]
        validate_variants_available_for_purchase(variants, channel_id)
        validate_variants_available_in_channel(variants, channel_id)
        check_lines_quantity(variants, quantities, country)
        return variants, quantities

    @classmethod
    def retrieve_shipping_address(cls, user, data: dict) -> Optional[models.Address]:
        if data.get("shipping_address") is not None:
            return cls.validate_address(data["shipping_address"])
        if user.is_authenticated:
            return user.default_shipping_address
        return None

    @classmethod
    def retrieve_billing_address(cls, user, data: dict) -> Optional[models.Address]:
        if data.get("billing_address") is not None:
            return cls.validate_address(data["billing_address"])
        if user.is_authenticated:
            return user.default_billing_address
        return None

    @classmethod
    def validate_channel(cls, channel_slug):
        try:
            channel = Channel.objects.get(slug=channel_slug)
        except Channel.DoesNotExist:
            raise ValidationError(
                {
                    "channel": ValidationError(
                        f"Channel with '{channel_slug}' slug does not exist.",
                        code=CheckoutErrorCode.NOT_FOUND.value,
                    )
                }
            )
        if not channel.is_active:
            raise ValidationError(
                {
                    "channel": ValidationError(
                        f"Channel with '{channel_slug}' is inactive.",
                        code=CheckoutErrorCode.CHANNEL_INACTIVE.value,
                    )
                }
            )
        return channel

    @classmethod
    def clean_channel(cls, channel_slug):
        if channel_slug is not None:
            channel = cls.validate_channel(channel_slug)
        else:
            try:
                channel = get_default_channel()
            except ChannelNotDefined:
                raise ValidationError(
                    {
                        "channel": ValidationError(
                            "You need to provide channel slug.",
                            code=CheckoutErrorCode.MISSING_CHANNEL_SLUG,
                        )
                    }
                )
        return channel

    @classmethod
    def clean_input(cls, info, instance: models.Checkout, data, input_cls=None):
        user = info.context.user
        channel = data.pop("channel")
        cleaned_input = super().clean_input(info, instance, data)

        cleaned_input["channel"] = channel
        cleaned_input["currency"] = channel.currency_code

        shipping_address = cls.retrieve_shipping_address(user, data)
        billing_address = cls.retrieve_billing_address(user, data)
        country = get_user_country_context(
            destination_address=shipping_address,
            company_address=info.context.site.settings.company_address,
        )

        # Resolve and process the lines, retrieving the variants and quantities
        lines = data.pop("lines", None)
        if lines:
            (
                cleaned_input["variants"],
                cleaned_input["quantities"],
            ) = cls.clean_checkout_lines(lines, country, cleaned_input["channel"].id)

        # Use authenticated user's email as default email
        if user.is_authenticated:
            email = data.pop("email", None)
            cleaned_input["email"] = email or user.email

        cleaned_input["shipping_address"] = shipping_address
        cleaned_input["billing_address"] = billing_address
        cleaned_input["country"] = country
        return cleaned_input

    @classmethod
    @transaction.atomic()
    def save(cls, info, instance: models.Checkout, cleaned_input):
        # Create the checkout object
        instance.save()

        # Set checkout country
        country = cleaned_input["country"]
        instance.set_country(country)

        # Create checkout lines
        variants = cleaned_input.get("variants")
        quantities = cleaned_input.get("quantities")
        if variants and quantities:
            try:
                add_variants_to_checkout(instance, variants, quantities)
            except InsufficientStock as exc:
                error = prepare_insufficient_stock_checkout_validation_error(exc)
                raise ValidationError({"lines": error})
            except ProductNotPublished as exc:
                raise ValidationError(
                    "Can't create checkout with unpublished product.",
                    code=exc.code,
                )

        # Save addresses
        shipping_address = cleaned_input.get("shipping_address")
        if shipping_address and instance.is_shipping_required():
            shipping_address.save()
            instance.shipping_address = shipping_address.get_copy()

        billing_address = cleaned_input.get("billing_address")
        if billing_address:
            billing_address.save()
            instance.billing_address = billing_address.get_copy()

        instance.save()

    @classmethod
    def perform_mutation(cls, _root, info, **data):
        user = info.context.user
        channel_input = data.get("input", {}).get("channel")
        channel = cls.clean_channel(channel_input)
        if channel:
            data["input"]["channel"] = channel

        # `perform_mutation` is overridden to properly get or create a checkout
        # instance here and abort mutation if needed.
        if user.is_authenticated:
            checkout_queryset = models.Checkout.objects.filter(channel=channel)
            checkout = get_user_checkout(user, checkout_queryset=checkout_queryset)

            if checkout is not None:
                # If user has an active checkout, return it without any
                # modifications.
                return CheckoutCreate(checkout=checkout, created=False)
            checkout = models.Checkout(user=user)
        else:
            checkout = models.Checkout()
        cleaned_input = cls.clean_input(info, checkout, data.get("input"))
        checkout = cls.construct_instance(checkout, cleaned_input)
        cls.clean_instance(info, checkout)
        cls.save(info, checkout, cleaned_input)
        cls._save_m2m(info, checkout, cleaned_input)
        info.context.plugins.checkout_created(checkout)
        return CheckoutCreate(checkout=checkout, created=True)


class CheckoutLinesAdd(BaseMutation):
    checkout = graphene.Field(Checkout, description="An updated checkout.")

    class Arguments:
        checkout_id = graphene.ID(description="The ID of the checkout.", required=True)
        lines = graphene.List(
            CheckoutLineInput,
            required=True,
            description=(
                "A list of checkout lines, each containing information about "
                "an item in the checkout."
            ),
        )

    class Meta:
        description = "Adds a checkout line to the existing checkout."
        error_type_class = CheckoutError
        error_type_field = "checkout_errors"

    @classmethod
    def perform_mutation(cls, _root, info, checkout_id, lines, replace=False):
        checkout = cls.get_node_or_error(
            info, checkout_id, only_type=Checkout, field="checkout_id"
        )

        variant_ids = [line.get("variant_id") for line in lines]
        variants = cls.get_nodes_or_error(variant_ids, "variant_id", ProductVariant)
        quantities = [line.get("quantity") for line in lines]

        check_lines_quantity(variants, quantities, checkout.get_country())
        validate_variants_available_for_purchase(variants, checkout.channel_id)
        validate_variants_available_in_channel(variants, checkout.channel_id)

        if variants and quantities:
            for variant, quantity in zip(variants, quantities):
                try:
                    checkout = add_variant_to_checkout(
                        checkout, variant, quantity, replace=replace
                    )
                except InsufficientStock as exc:
                    error = prepare_insufficient_stock_checkout_validation_error(exc)
                    raise ValidationError({"lines": error})
                except ProductNotPublished as exc:
                    raise ValidationError(
                        "Can't add unpublished product.",
                        code=exc.code,
                    )

        manager = info.context.plugins
        lines = fetch_checkout_lines(checkout)
        checkout_info = fetch_checkout_info(
            checkout, lines, info.context.discounts, manager
        )

        update_checkout_shipping_method_if_invalid(checkout_info, lines)
        recalculate_checkout_discount(
            manager, checkout_info, lines, info.context.discounts
        )
        manager.checkout_updated(checkout)
        return CheckoutLinesAdd(checkout=checkout)


class CheckoutLinesUpdate(CheckoutLinesAdd):
    checkout = graphene.Field(Checkout, description="An updated checkout.")

    class Meta:
        description = "Updates checkout line in the existing checkout."
        error_type_class = CheckoutError
        error_type_field = "checkout_errors"

    @classmethod
    def perform_mutation(cls, root, info, checkout_id, lines):
        return super().perform_mutation(root, info, checkout_id, lines, replace=True)


class CheckoutLineDelete(BaseMutation):
    checkout = graphene.Field(Checkout, description="An updated checkout.")

    class Arguments:
        checkout_id = graphene.ID(description="The ID of the checkout.", required=True)
        line_id = graphene.ID(description="ID of the checkout line to delete.")

    class Meta:
        description = "Deletes a CheckoutLine."
        error_type_class = CheckoutError
        error_type_field = "checkout_errors"

    @classmethod
    def perform_mutation(cls, _root, info, checkout_id, line_id):
        checkout = cls.get_node_or_error(
            info, checkout_id, only_type=Checkout, field="checkout_id"
        )
        line = cls.get_node_or_error(
            info, line_id, only_type=CheckoutLine, field="line_id"
        )

        if line and line in checkout.lines.all():
            line.delete()

        manager = info.context.plugins
        lines = fetch_checkout_lines(checkout)
        checkout_info = fetch_checkout_info(
            checkout, lines, info.context.discounts, manager
        )
        update_checkout_shipping_method_if_invalid(checkout_info, lines)
        update_checkout_quantity(checkout)
        recalculate_checkout_discount(
            manager, checkout_info, lines, info.context.discounts
        )
        manager.checkout_updated(checkout)
        return CheckoutLineDelete(checkout=checkout)


class CheckoutCustomerAttach(BaseMutation):
    checkout = graphene.Field(Checkout, description="An updated checkout.")

    class Arguments:
        checkout_id = graphene.ID(required=True, description="ID of the checkout.")
        customer_id = graphene.ID(
            required=False,
            description=(
                "[Deprecated] The ID of the customer. To identify a customer you "
                "should authenticate with JWT. This field will be removed after "
                "2020-07-31."
            ),
        )

    class Meta:
        description = "Sets the customer as the owner of the checkout."
        error_type_class = CheckoutError
        error_type_field = "checkout_errors"

    @classmethod
    def check_permissions(cls, context):
        return context.user.is_authenticated

    @classmethod
    def perform_mutation(cls, _root, info, checkout_id, customer_id=None):
        checkout = cls.get_node_or_error(
            info, checkout_id, only_type=Checkout, field="checkout_id"
        )

        # Check if provided customer_id matches with the authenticated user and raise
        # error if it doesn't. This part can be removed when `customer_id` field is
        # removed.
        if customer_id:
            current_user_id = graphene.Node.to_global_id("User", info.context.user.id)
            if current_user_id != customer_id:
                raise PermissionDenied()

        checkout.user = info.context.user
        checkout.save(update_fields=["user", "last_change"])

        info.context.plugins.checkout_updated(checkout)
        return CheckoutCustomerAttach(checkout=checkout)


class CheckoutCustomerDetach(BaseMutation):
    checkout = graphene.Field(Checkout, description="An updated checkout.")

    class Arguments:
        checkout_id = graphene.ID(description="Checkout ID.", required=True)

    class Meta:
        description = "Removes the user assigned as the owner of the checkout."
        error_type_class = CheckoutError
        error_type_field = "checkout_errors"

    @classmethod
    def check_permissions(cls, context):
        return context.user.is_authenticated

    @classmethod
    def perform_mutation(cls, _root, info, checkout_id):
        checkout = cls.get_node_or_error(
            info, checkout_id, only_type=Checkout, field="checkout_id"
        )

        # Raise error if the current user doesn't own the checkout of the given ID.
        if checkout.user and checkout.user != info.context.user:
            raise PermissionDenied()

        checkout.user = None
        checkout.save(update_fields=["user", "last_change"])

        info.context.plugins.checkout_updated(checkout)
        return CheckoutCustomerDetach(checkout=checkout)


class CheckoutShippingAddressUpdate(BaseMutation, I18nMixin):
    checkout = graphene.Field(Checkout, description="An updated checkout.")

    class Arguments:
        checkout_id = graphene.ID(required=True, description="ID of the checkout.")
        shipping_address = AddressInput(
            required=True,
            description="The mailing address to where the checkout will be shipped.",
        )

    class Meta:
        description = "Update shipping address in the existing checkout."
        error_type_class = CheckoutError
        error_type_field = "checkout_errors"

    @classmethod
    def process_checkout_lines(
        cls, lines: Iterable["CheckoutLineInfo"], country: str
    ) -> None:
        variant_ids = [line_info.variant.id for line_info in lines]
        variants = list(
            product_models.ProductVariant.objects.filter(
                id__in=variant_ids
            ).prefetch_related("product__product_type")
        )  # FIXME: is this prefetch needed?
        quantities = [line_info.line.quantity for line_info in lines]
        check_lines_quantity(variants, quantities, country)

    @classmethod
    def perform_mutation(cls, _root, info, checkout_id, shipping_address):
        pk = from_global_id_strict_type(checkout_id, Checkout, field="checkout_id")

        try:
            checkout = models.Checkout.objects.prefetch_related(
                "lines__variant__product__product_type"
            ).get(pk=pk)
        except ObjectDoesNotExist:
            raise ValidationError(
                {
                    "checkout_id": ValidationError(
                        f"Couldn't resolve to a node: {checkout_id}",
                        code=CheckoutErrorCode.NOT_FOUND,
                    )
                }
            )

        lines = fetch_checkout_lines(checkout)
        if not is_shipping_required(lines):
            raise ValidationError(
                {
                    "shipping_address": ValidationError(
                        ERROR_DOES_NOT_SHIP,
                        code=CheckoutErrorCode.SHIPPING_NOT_REQUIRED,
                    )
                }
            )

        shipping_address = cls.validate_address(
            shipping_address, instance=checkout.shipping_address, info=info
        )

        discounts = info.context.discounts
        manager = info.context.plugins
        lines = fetch_checkout_lines(checkout)
        checkout_info = fetch_checkout_info(checkout, lines, discounts, manager)

        country = get_user_country_context(
            destination_address=shipping_address,
            company_address=info.context.site.settings.company_address,
        )
        checkout.set_country(country, commit=True)

        # Resolve and process the lines, validating variants quantities
        if lines:
            cls.process_checkout_lines(lines, country)

        update_checkout_shipping_method_if_invalid(checkout_info, lines)

        with transaction.atomic():
            shipping_address.save()
            change_shipping_address_in_checkout(
                checkout_info, shipping_address, lines, discounts, manager
            )
        recalculate_checkout_discount(manager, checkout_info, lines, discounts)

        manager.checkout_updated(checkout)
        return CheckoutShippingAddressUpdate(checkout=checkout)


class CheckoutBillingAddressUpdate(CheckoutShippingAddressUpdate):
    checkout = graphene.Field(Checkout, description="An updated checkout.")

    class Arguments:
        checkout_id = graphene.ID(required=True, description="ID of the checkout.")
        billing_address = AddressInput(
            required=True, description="The billing address of the checkout."
        )

    class Meta:
        description = "Update billing address in the existing checkout."
        error_type_class = CheckoutError
        error_type_field = "checkout_errors"

    @classmethod
    def perform_mutation(cls, _root, info, checkout_id, billing_address):
        checkout = cls.get_node_or_error(
            info, checkout_id, only_type=Checkout, field="checkout_id"
        )
        billing_address = cls.validate_address(
            billing_address, instance=checkout.billing_address, info=info
        )
        with transaction.atomic():
            billing_address.save()
            change_billing_address_in_checkout(checkout, billing_address)
            info.context.plugins.checkout_updated(checkout)
        return CheckoutBillingAddressUpdate(checkout=checkout)


class CheckoutEmailUpdate(BaseMutation):
    checkout = graphene.Field(Checkout, description="An updated checkout.")

    class Arguments:
        checkout_id = graphene.ID(description="Checkout ID.")
        email = graphene.String(required=True, description="email.")

    class Meta:
        description = "Updates email address in the existing checkout object."
        error_type_class = CheckoutError
        error_type_field = "checkout_errors"

    @classmethod
    def perform_mutation(cls, _root, info, checkout_id, email):
        checkout = cls.get_node_or_error(
            info, checkout_id, only_type=Checkout, field="checkout_id"
        )

        checkout.email = email
        cls.clean_instance(info, checkout)
        checkout.save(update_fields=["email", "last_change"])
        info.context.plugins.checkout_updated(checkout)
        return CheckoutEmailUpdate(checkout=checkout)


class CheckoutShippingMethodUpdate(BaseMutation):
    checkout = graphene.Field(Checkout, description="An updated checkout.")

    class Arguments:
        checkout_id = graphene.ID(description="Checkout ID.")
        shipping_method_id = graphene.ID(required=True, description="Shipping method.")

    class Meta:
        description = "Updates the shipping address of the checkout."
        error_type_class = CheckoutError
        error_type_field = "checkout_errors"

    @classmethod
    def perform_mutation(cls, _root, info, checkout_id, shipping_method_id):
        checkout = cls.get_node_or_error(
            info, checkout_id, only_type=Checkout, field="checkout_id"
        )
        manager = info.context.plugins
        lines = fetch_checkout_lines(checkout)
        checkout_info = fetch_checkout_info(
            checkout, lines, info.context.discounts, manager
        )
        if not is_shipping_required(lines):
            raise ValidationError(
                {
                    "shipping_method": ValidationError(
                        ERROR_DOES_NOT_SHIP,
                        code=CheckoutErrorCode.SHIPPING_NOT_REQUIRED,
                    )
                }
            )

        shipping_method = cls.get_node_or_error(
            info,
            shipping_method_id,
            only_type=ShippingMethod,
            field="shipping_method_id",
            qs=shipping_models.ShippingMethod.objects.prefetch_related(
                "postal_code_rules"
            ),
        )

        shipping_method_is_valid = clean_shipping_method(
            checkout_info=checkout_info,
            lines=lines,
            method=shipping_method,
        )
        if not shipping_method_is_valid:
            raise ValidationError(
                {
                    "shipping_method": ValidationError(
                        "This shipping method is not applicable.",
                        code=CheckoutErrorCode.SHIPPING_METHOD_NOT_APPLICABLE,
                    )
                }
            )

        checkout.shipping_method = shipping_method
        checkout.save(update_fields=["shipping_method", "last_change"])
        recalculate_checkout_discount(
            manager, checkout_info, lines, info.context.discounts
        )
        manager.checkout_updated(checkout)
        return CheckoutShippingMethodUpdate(checkout=checkout)


class CheckoutComplete(BaseMutation):
    order = graphene.Field(Order, description="Placed order.")
    confirmation_needed = graphene.Boolean(
        required=True,
        default_value=False,
        description=(
            "Set to true if payment needs to be confirmed"
            " before checkout is complete."
        ),
    )
    confirmation_data = graphene.JSONString(
        required=False,
        description=(
            "Confirmation data used to process additional authorization steps."
        ),
    )

    class Arguments:
        checkout_id = graphene.ID(description="Checkout ID.", required=True)
        store_source = graphene.Boolean(
            default_value=False,
            description=(
                "Determines whether to store the payment source for future usage."
            ),
        )
        redirect_url = graphene.String(
            required=False,
            description=(
                "URL of a view where users should be redirected to "
                "see the order details. URL in RFC 1808 format."
            ),
        )
        payment_data = graphene.JSONString(
            required=False,
            description=(
                "Client-side generated data required to finalize the payment."
            ),
        )

    class Meta:
        description = (
            "Completes the checkout. As a result a new order is created and "
            "a payment charge is made. This action requires a successful "
            "payment before it can be performed. "
            "In case additional confirmation step as 3D secure is required "
            "confirmationNeeded flag will be set to True and no order created "
            "until payment is confirmed with second call of this mutation."
        )
        error_type_class = CheckoutError
        error_type_field = "checkout_errors"

    @classmethod
    def perform_mutation(cls, _root, info, checkout_id, store_source, **data):
        tracking_code = analytics.get_client_id(info.context)
        with transaction_with_commit_on_errors():
            try:
                checkout = cls.get_node_or_error(
                    info,
                    checkout_id,
                    only_type=Checkout,
                    field="checkout_id",
                )
            except ValidationError as e:
                checkout_token = from_global_id_strict_type(
                    checkout_id, Checkout, field="checkout_id"
                )

                order = order_models.Order.objects.get_by_checkout_token(checkout_token)
                if order:
                    if not order.channel.is_active:
                        raise ValidationError(
                            {
                                "channel": ValidationError(
                                    "Cannot complete checkout with inactive channel.",
                                    code=CheckoutErrorCode.CHANNEL_INACTIVE.value,
                                )
                            }
                        )
                    # The order is already created. We return it as a success
                    # checkoutComplete response. Order is anonymized for not logged in
                    # user
                    return CheckoutComplete(
                        order=order, confirmation_needed=False, confirmation_data={}
                    )
                raise e

            manager = info.context.plugins
            lines = fetch_checkout_lines(checkout)
<<<<<<< HEAD
            variants = [line.variant for line in lines]
            validate_variants_available_in_channel(variants, checkout.channel)
            checkout_info = fetch_checkout_info(checkout, lines, info.context.discounts)
=======
            checkout_info = fetch_checkout_info(
                checkout, lines, info.context.discounts, manager
            )
>>>>>>> 4639d4c3
            order, action_required, action_data = complete_checkout(
                manager=manager,
                checkout_info=checkout_info,
                lines=lines,
                payment_data=data.get("payment_data", {}),
                store_source=store_source,
                discounts=info.context.discounts,
                user=info.context.user,
                site_settings=info.context.site.settings,
                tracking_code=tracking_code,
                redirect_url=data.get("redirect_url"),
            )
        # If gateway returns information that additional steps are required we need
        # to inform the frontend and pass all required data
        return CheckoutComplete(
            order=order,
            confirmation_needed=action_required,
            confirmation_data=action_data,
        )


class CheckoutAddPromoCode(BaseMutation):
    checkout = graphene.Field(
        Checkout, description="The checkout with the added gift card or voucher."
    )

    class Arguments:
        checkout_id = graphene.ID(description="Checkout ID.", required=True)
        promo_code = graphene.String(
            description="Gift card code or voucher code.", required=True
        )

    class Meta:
        description = "Adds a gift card or a voucher to a checkout."
        error_type_class = CheckoutError
        error_type_field = "checkout_errors"

    @classmethod
    def perform_mutation(cls, _root, info, checkout_id, promo_code):
        checkout = cls.get_node_or_error(
            info, checkout_id, only_type=Checkout, field="checkout_id"
        )
        manager = info.context.plugins
        lines = fetch_checkout_lines(checkout)
        checkout_info = fetch_checkout_info(
            checkout, lines, info.context.discounts, manager
        )
        add_promo_code_to_checkout(
            manager,
            checkout_info,
            lines,
            promo_code,
            info.context.discounts,
        )
        manager.checkout_updated(checkout)
        return CheckoutAddPromoCode(checkout=checkout)


class CheckoutRemovePromoCode(BaseMutation):
    checkout = graphene.Field(
        Checkout, description="The checkout with the removed gift card or voucher."
    )

    class Arguments:
        checkout_id = graphene.ID(description="Checkout ID.", required=True)
        promo_code = graphene.String(
            description="Gift card code or voucher code.", required=True
        )

    class Meta:
        description = "Remove a gift card or a voucher from a checkout."
        error_type_class = CheckoutError
        error_type_field = "checkout_errors"

    @classmethod
    def perform_mutation(cls, _root, info, checkout_id, promo_code):
        checkout = cls.get_node_or_error(
            info, checkout_id, only_type=Checkout, field="checkout_id"
        )
        manager = info.context.plugins
        checkout_info = fetch_checkout_info(
            checkout, [], info.context.discounts, manager
        )
        remove_promo_code_from_checkout(checkout_info, promo_code)
        manager.checkout_updated(checkout)
        return CheckoutRemovePromoCode(checkout=checkout)<|MERGE_RESOLUTION|>--- conflicted
+++ resolved
@@ -909,15 +909,11 @@
 
             manager = info.context.plugins
             lines = fetch_checkout_lines(checkout)
-<<<<<<< HEAD
             variants = [line.variant for line in lines]
             validate_variants_available_in_channel(variants, checkout.channel)
-            checkout_info = fetch_checkout_info(checkout, lines, info.context.discounts)
-=======
             checkout_info = fetch_checkout_info(
                 checkout, lines, info.context.discounts, manager
             )
->>>>>>> 4639d4c3
             order, action_required, action_data = complete_checkout(
                 manager=manager,
                 checkout_info=checkout_info,
